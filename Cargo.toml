[package]
name = "distinst"
version = "0.4.0"
description = "Distribution Installer Backend"
repository = "https://github.com/pop-os/distinst"
authors = [
    "Jeremy Soller <jackpot51@gmail.com>",
    "Michael Aaron Murphy <michael@system76.com>"
]
license = "LGPL-3.0"
readme = "README.md"

[workspace]
members = ["cli", "ffi"]

[lib]
name = "distinst"
crate-type = ["lib"]

[dev-dependencies]
pbr = "1.0.1"

[dependencies]
derive-new = "0.5.5"
fern = "0.5.6"
gettext-rs = "0.3.0"
iso3166-1 = "1.0.1"
isolang = "0.2.1"
itertools = "0.7.8"
lazy_static = "1.1.0"
libc = "0.2.43"
libparted = "0.1.3"
log = "0.4.3"
rand = "0.5.5"
raw-cpuid = "5.0.0"
rayon = "1.0.2"
serde = "1.0.21"
serde_derive = "1.0.21"
serde-xml-rs = "0.2.1"
tempdir = "0.3.7"
bitflags = "1.0.3"
cascade = "0.1.2"
dirs = "1.0.3"
dbus = "0.6.2"
sys-mount = "1.0.3"
<<<<<<< HEAD
partition-identity = { git = "https://github.com/pop-os/partition-identity" }
=======
sedregex = "<0.2.0"
>>>>>>> a146bb02

[dependencies.failure]
version = "0.1.2"
default-features = false
features = ["derive"]

[dependencies.failure_derive]
version = "0.1.2"

[profile.release]
debug = true<|MERGE_RESOLUTION|>--- conflicted
+++ resolved
@@ -43,11 +43,8 @@
 dirs = "1.0.3"
 dbus = "0.6.2"
 sys-mount = "1.0.3"
-<<<<<<< HEAD
 partition-identity = { git = "https://github.com/pop-os/partition-identity" }
-=======
 sedregex = "<0.2.0"
->>>>>>> a146bb02
 
 [dependencies.failure]
 version = "0.1.2"
